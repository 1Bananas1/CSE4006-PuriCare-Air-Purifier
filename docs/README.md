--- conflicted
+++ resolved
@@ -1,8 +1,3 @@
-<<<<<<< HEAD
-# CSE4006-PuriCare-Air-Purifier
-
-Project for CSE 4006 at Hanyang University
-=======
 # CSE4006 – Software Engineering · Group 07
 
 Course project for **Hanyang University (Fall 2025)**.  
@@ -41,5 +36,4 @@
 ---
 
 **Last updated:** 2025-10-23  
-© 2025 Hanyang University — Department of Information Systems
->>>>>>> ed04e9e7
+© 2025 Hanyang University — Department of Information Systems